--- conflicted
+++ resolved
@@ -74,22 +74,16 @@
     pub fn instantiate(
         &self,
         ctx: InstantiateCtx<VirtualStakeCustomQuery>,
-<<<<<<< HEAD
+        max_retrieve: u16,
         tombstoned_unbond_enable: bool,
-=======
-        max_retrieve: u16,
->>>>>>> d9e27c85
     ) -> Result<Response<VirtualStakeCustomMsg>, ContractError> {
         nonpayable(&ctx.info)?;
         let denom = ctx.deps.querier.query_bonded_denom()?;
         let config = Config {
             denom,
             converter: ctx.info.sender,
-<<<<<<< HEAD
+            max_retrieve,
             tombstoned_unbond_enable,
-=======
-            max_retrieve,
->>>>>>> d9e27c85
         };
         self.config.save(ctx.deps.storage, &config)?;
         // initialize these to no one, so no issue when reading for the first time
@@ -1370,13 +1364,11 @@
             slash_fraction_downtime: "0.1".to_string(),
             slash_fraction_double_sign: "0.25".to_string(),
         });
-<<<<<<< HEAD
         let total_delegation = MockTotalDelegation::new(TotalDelegationResponse {
             delegation: coin(0, "DOES NOT MATTER"),
-=======
+        });
         let all_delegations = MockAllDelegations::new(AllDelegationsResponse {
             delegations: vec![],
->>>>>>> d9e27c85
         });
 
         let handler = {
@@ -1395,15 +1387,14 @@
                             to_json_binary(&*slash_ratio.borrow()).unwrap(),
                         ))
                     }
-<<<<<<< HEAD
                     mesh_bindings::VirtualStakeQuery::TotalDelegation { .. } => {
                         cosmwasm_std::SystemResult::Ok(cosmwasm_std::ContractResult::Ok(
                             to_json_binary(&*td_copy.borrow()).unwrap(),
-=======
+                        ))
+                    }
                     mesh_bindings::VirtualStakeQuery::AllDelegations { .. } => {
                         cosmwasm_std::SystemResult::Ok(cosmwasm_std::ContractResult::Ok(
                             to_json_binary(&*all_delegations.borrow()).unwrap(),
->>>>>>> d9e27c85
                         ))
                     }
                 }
@@ -1461,7 +1452,6 @@
     }
 
     #[derive(Clone)]
-<<<<<<< HEAD
     struct MockTotalDelegation(Rc<RefCell<TotalDelegationResponse>>);
 
     impl MockTotalDelegation {
@@ -1480,7 +1470,8 @@
                 denom: denom.into(),
             };
         }
-=======
+    }
+    #[derive(Clone)]
     struct MockAllDelegations(Rc<RefCell<AllDelegationsResponse>>);
 
     impl MockAllDelegations {
@@ -1491,7 +1482,6 @@
         fn borrow(&self) -> Ref<'_, AllDelegationsResponse> {
             self.0.borrow()
         }
->>>>>>> d9e27c85
     }
 
     fn set_reward_targets(storage: &mut dyn Storage, targets: &[&str]) {
@@ -1542,11 +1532,8 @@
                     env: mock_env(),
                     info: mock_info("me", &[]),
                 },
-<<<<<<< HEAD
+                50,
                 true,
-=======
-                50,
->>>>>>> d9e27c85
             )
             .unwrap();
         }
